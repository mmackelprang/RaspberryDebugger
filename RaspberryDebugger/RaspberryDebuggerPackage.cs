﻿//-----------------------------------------------------------------------------
// FILE:	    RaspberryDebuggerPackage.cs
// CONTRIBUTOR: Jeff Lill
// COPYRIGHT:   Copyright (c) 2021 by neonFORGE, LLC.  All rights reserved.
//
// Licensed under the Apache License, Version 2.0 (the "License");
// you may not use this file except in compliance with the License.
// You may obtain a copy of the License at
//
//     http://www.apache.org/licenses/LICENSE-2.0
//
// Unless required by applicable law or agreed to in writing, software
// distributed under the License is distributed on an "AS IS" BASIS,
// WITHOUT WARRANTIES OR CONDITIONS OF ANY KIND, either express or implied.
// See the License for the specific language governing permissions and
// limitations under the License.

using System;
using System.Collections.Generic;
using System.Diagnostics.Contracts;
using System.IO;
using System.Runtime.InteropServices;
using System.Threading;

using EnvDTE;
using EnvDTE80;

using Microsoft.Extensions.DependencyInjection;
using Microsoft.VisualStudio;
using Microsoft.VisualStudio.Shell;
using Microsoft.VisualStudio.Shell.Interop;

using Neon.Common;
using Neon.Diagnostics;
using RaspberryDebugger.Commands;
using Task = System.Threading.Tasks.Task;

namespace RaspberryDebugger
{
    /// <summary>
    /// Implements a VSIX package that automates debugging C# .NET Core applications remotely
    /// on Raspberry Pi OS.
    /// </summary>
    /// </remarks>
    [PackageRegistration(UseManagedResourcesOnly = true, AllowsBackgroundLoading = true)]
    [ProvideAutoLoad(UIContextGuids80.NoSolution, PackageAutoLoadFlags.BackgroundLoad)]
    [ProvideAutoLoad(UIContextGuids80.SolutionExists, PackageAutoLoadFlags.BackgroundLoad)]
    [Guid(RaspberryDebuggerPackage.PackageGuidString)]
    [ProvideMenuResource("Menus.ctmenu", 1)]
    [InstalledProductRegistration("#110", "#112", "1.0", IconResourceID = 400)]
    [ProvideOptionPage(typeof(ConnectionsPage), "Raspberry Debugger", "Connections", 0, 0, true)]
    internal sealed class RaspberryDebuggerPackage : AsyncPackage
    {
        //---------------------------------------------------------------------
        // Static members

        /// <summary>
        /// Unique package ID.
        /// </summary>
        public const string PackageGuidString = "fed3a92c-c8e2-40a3-a38f-ce7d35088ea5";

        /// <summary>
        /// Command set ID for the package.
        /// </summary>
        public static readonly Guid CommandSet = new Guid("3e88353d-7372-44fb-a34f-502ec7453200");

        // Command IDs:
        public const int SettingsCommandId = 0x0100;
        public const int DebugStartCommandId = 0x0200;
        public const int DebugStartWithoutDebuggingCommandId = 0x0201;
        public const int DebugAttachToProcessCommandId = 0x0202;

        private static readonly object debugSyncLock = new object();
        private static IVsOutputWindowPane debugPane = null;
        private static readonly Queue<string> debugLogQueue = new Queue<string>();

        /// <summary>
        /// Returns the package instance.
        /// </summary>
        public static RaspberryDebuggerPackage Instance { get; private set; }

        /// <summary>
        /// Logs text to the Visual Studio Debug output panel.
        /// </summary>
        /// <param name="text">The output text.</param>
        public static void Log(string text)
        {
            if (Instance == null || debugPane == null)
            {
                return;     // Logging hasn't been initialized yet.
            }

            if (string.IsNullOrEmpty(text))
            {
                return;     // Nothing to log
            }

            // We're going to queue log messages in the current thread and 
            // then execute a fire-and-forget action on the UI thread to
            // write any queued log lines.  We'll use a lock to protect
            // the queue.
            // 
            // This pattern is nice because it ensures that the log lines
            // are written in the correct order while ensuring this all
            // happens on the UI thread in addition to not using a 
            // [Task.Run(...).Wait()] which would probably result in
            // background thread exhaustion.

            lock (debugSyncLock)
            {
                debugLogQueue.Enqueue(text);
            }

            _ = Instance.JoinableTaskFactory.RunAsync(
                async () =>
                {
                    await Task.Yield();     // Get off of the callers stack
                    await Instance.JoinableTaskFactory.SwitchToMainThreadAsync(Instance.DisposalToken);

                    lock (debugSyncLock)
                    {
                        if (debugLogQueue.Count == 0)
                        {
                            return;     // Nothing to do
                        }

                        debugPane.Activate();

                        // Log any queued messages.

                        while (debugLogQueue.Count > 0)
                        {
<<<<<<< HEAD
                            debugPane.OutputStringThreadSafe(debugLogQueue.Dequeue());
=======
                            _ = debugPane.OutputStringThreadSafe(debugLogQueue.Dequeue());
>>>>>>> b5c39971
                        }
                    }
                });
        }

        //---------------------------------------------------------------------
        // Instance members

        private DTE2 dte;
        private CommandEvents debugStartCommandEvent;
        private CommandEvents debugStartWithoutDebuggingCommandEvent;
        private CommandEvents debugAttachToProcessCommandEvent;
        private CommandEvents debugRestartCommandEvent;
#pragma warning disable IDE0051 // Remove unused private members
        private readonly bool debugMode = false;
#pragma warning restore IDE0051 // Remove unused private members

        /// <summary>
        /// Initializes the package.
        /// </summary>
        /// <param name="cancellationToken">A cancellation token to monitor for initialization cancellation, which can occur when VS is shutting down.</param>
        /// <param name="progress">A provider for progress updates.</param>
        /// <returns>The tracking <see cref="Task"/>.</returns>
        protected override async Task InitializeAsync(CancellationToken cancellationToken, IProgress<ServiceProgressData> progress)
        {
            // When initialized asynchronously, the current thread may be a background thread at this point.
            // Do any initialization that requires the UI thread after switching to the UI thread.

            await this.JoinableTaskFactory.SwitchToMainThreadAsync(cancellationToken);

            // Basic initialization.

            Instance = this;
            dte      = (DTE2)(await GetServiceAsync(typeof(SDTE)));

            // Get references to necessary the IDE services.

            SolutionService = await RaspberryDebuggerPackage.Instance.GetServiceAsync(typeof(IVsSolution)) as IVsSolution;

            if (SolutionService == null)
            {
                Covenant.Assert(false, "GetService(typeof(IVsSolution)) returns NULL.");
            }

            // Initialize the log panel.

            var debugWindow     = Package.GetGlobalService(typeof(SVsOutputWindow)) as IVsOutputWindow;
            var generalPaneGuid = VSConstants.GUID_OutWindowDebugPane;

            debugWindow.GetPane(ref generalPaneGuid, out debugPane);

            // Intercept the debugger commands and quickly decide whether the startup project is enabled
            // for Raspberry remote debugging so we can invoke our custom commands instead.  We'll just
            // let the default command implementations do their thing when we're not doing Raspberry
            // debugging.

            debugStartCommandEvent = dte.Events.CommandEvents["{5EFC7975-14BC-11CF-9B2B-00AA00573819}", 0x0127];
            debugStartWithoutDebuggingCommandEvent = dte.Events.CommandEvents["{5EFC7975-14BC-11CF-9B2B-00AA00573819}", 0x0170];
            debugAttachToProcessCommandEvent = dte.Events.CommandEvents["{5EFC7975-14BC-11CF-9B2B-00AA00573819}", 0x00d5];
            debugRestartCommandEvent = dte.Events.CommandEvents["{5EFC7975-14BC-11CF-9B2B-00AA00573819}", 0x0128];

            debugStartCommandEvent.BeforeExecute += DebugStartCommandEvent_BeforeExecute;
            debugStartWithoutDebuggingCommandEvent.BeforeExecute += DebugStartWithoutDebuggingCommandEvent_BeforeExecute;
            debugAttachToProcessCommandEvent.BeforeExecute += AttachToProcessCommandEvent_BeforeExecute;
            debugRestartCommandEvent.BeforeExecute += DebugRestartCommandEvent_BeforeExecute;

            // Initialize the new commands.

            await SettingsCommand.InitializeAsync(this);
            await DebugStartCommand.InitializeAsync(this);
            await DebugStartWithoutDebuggingCommand.InitializeAsync(this);
            await DebugAttachToProcessCommand.InitializeAsync(this);
        }

        /// <summary>
        /// Returns the Visual Studio solution service.  We're going to assume that this available
        /// immediately upon package load and that it doesn't change thereafter.
        /// </summary>
        public IVsSolution SolutionService { get; private set; }

        //---------------------------------------------------------------------
        // DEBUG Command interceptors

        /// <summary>
        /// Returns <c>true</c> if the IDE in debug mode.
        /// </summary>
        private bool IsDebugging => dte.Mode == vsIDEMode.vsIDEModeDebug;

        /// <summary>
        /// Executes a command by command set GUID and command ID.
        /// </summary>
        /// <param name="commandSet">The command set GUID.</param>
        /// <param name="commandId">The command ID.</param>
        /// <param name="arg">Optionall command argument.</param>
        /// <returns>The command result.</returns>
        private object ExecuteCommand(Guid commandSet, int commandId, object arg = null)
        {
            ThreadHelper.ThrowIfNotOnUIThread();

            var result = (object)null;

            dte.Commands.Raise(commandSet.ToString(), commandId, ref arg, ref result);

            return result;
        }

        /// <summary>
        /// Determines whether the current project is Raspberry compatible, has Raspberry project 
        /// settings and is enabled for debugging and returns the name of the target connection when
        /// these conditions are met.
        /// </summary>
        /// <returns>
        /// <c>null</c> if the project does not have Raspberry settings or is not an eligible
        /// .NET Core project, <see cref="ProjectSettings.DefaultConnectionName"/> when the project
        /// targets the default Raspberry connection, otherwise the name of the specific target 
        /// connection will be returned.
        /// </returns>
        private string GetConnectionName()
        {
            ThreadHelper.ThrowIfNotOnUIThread();

            if (dte.Solution == null)
            {
                return null;
            }

            var project = PackageHelper.GetStartupProject(dte.Solution);

            if (project == null)
            {
                return null;
            }

            var projectProperties = ProjectProperties.CopyFrom(dte.Solution, project);

            if (!projectProperties.IsRaspberryCompatible)
            {
                return null;
            }

            var projectSettings = PackageHelper.GetProjectSettings(dte.Solution, project);

            if (projectSettings == null || !projectSettings.EnableRemoteDebugging)
            {
                return null;
            }

            return projectSettings.RemoteDebugTarget ?? ProjectSettings.DefaultConnectionName;
        }

        /// <summary>
        /// Debug.Start
        /// </summary>
        private void DebugStartCommandEvent_BeforeExecute(string Guid, int ID, object CustomIn, object CustomOut, ref bool CancelDefault)
        {
            ThreadHelper.ThrowIfNotOnUIThread();

            if (IsDebugging)
            {
                return;
            }

            var connectionName = GetConnectionName();

            if (connectionName == null)
            {
                return;
            }

            CancelDefault = true;
            ExecuteCommand(DebugStartCommand.CommandSet, DebugStartCommand.CommandId); 
        }

        /// <summary>
        /// Debug.StartWithoutDebugging
        /// </summary>
        private void DebugStartWithoutDebuggingCommandEvent_BeforeExecute(string Guid, int ID, object CustomIn, object CustomOut, ref bool CancelDefault)
        {
            ThreadHelper.ThrowIfNotOnUIThread();

            var connectionName = GetConnectionName();

            if (connectionName == null)
            {
                return;
            }

            CancelDefault = true;
            ExecuteCommand(DebugStartWithoutDebuggingCommand.CommandSet, DebugStartWithoutDebuggingCommand.CommandId);
        }

        /// <summary>
        /// Debug.AttachToProcess
        /// </summary>
        private void AttachToProcessCommandEvent_BeforeExecute(string Guid, int ID, object CustomIn, object CustomOut, ref bool CancelDefault)
        {
            ThreadHelper.ThrowIfNotOnUIThread();

            var connectionName = GetConnectionName();

            if (connectionName == null)
            {
                return;
            }

            CancelDefault = true;
            ExecuteCommand(DebugAttachToProcessCommand.CommandSet, DebugAttachToProcessCommand.CommandId);
        }

        /// <summary>
        /// Debug.Restart
        /// </summary>
        private void DebugRestartCommandEvent_BeforeExecute(string Guid, int ID, object CustomIn, object CustomOut, ref bool CancelDefault)
        {
            ThreadHelper.ThrowIfNotOnUIThread();

            var connectionName = GetConnectionName();

            if (connectionName == null)
            {
                return;
            }

            CancelDefault = true;
            ExecuteCommand(DebugAttachToProcessCommand.CommandSet, DebugAttachToProcessCommand.CommandId);
        }
    }
}<|MERGE_RESOLUTION|>--- conflicted
+++ resolved
@@ -130,11 +130,7 @@
 
                         while (debugLogQueue.Count > 0)
                         {
-<<<<<<< HEAD
-                            debugPane.OutputStringThreadSafe(debugLogQueue.Dequeue());
-=======
                             _ = debugPane.OutputStringThreadSafe(debugLogQueue.Dequeue());
->>>>>>> b5c39971
                         }
                     }
                 });
